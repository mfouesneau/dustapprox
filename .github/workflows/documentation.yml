--- conflicted
+++ resolved
@@ -25,11 +25,7 @@
         run: |
           python -m pip install --upgrade pip
           python -m pip install .
-<<<<<<< HEAD
-          python -m pip install ".[docs]
-=======
           python -m pip install ".[docs]"
->>>>>>> bd34a0d7
 
       - name: build documentation
         working-directory: "docs/"
