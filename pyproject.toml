[project]
name = "dustapprox"
version = "0.2.0"
description = "A tool for computing extinction coefficients in a quick and dirty manner"
readme = "README.rst"
authors = [
  {name="Morgan Fouesneau"},
  {name="René Andrae"},
  {name="Rosanna Sordo"},
  {name="Thavisha Dharmawardena"}
]
license = {text = "BSD 3-Clause License"}
classifiers = [
    "Programming Language :: Python :: 3.10",
    "Programming Language :: Python :: 3.11",
    "Programming Language :: Python :: 3.12",
    "Programming Language :: Python :: 3.13",
<<<<<<< HEAD
    "License :: OSI Approved :: BSD 3-Clause License",
=======
    "License :: OSI Approved :: BSD License",
>>>>>>> bd34a0d7
    "Operating System :: OS Independent"
]
requires-python = ">=3.10"
dependencies = [
    "astropy>=6.0.0",
    "dust-extinction>=1.6",
    "ipywidgets>=8.1.7",
    "joblib>=1.5.2",
    "matplotlib>=3.10.7",
    "numpy>=2.0.0",
    "pandas>=2.3.3",
    "pyphot@git+https://github.com/mfouesneau/pyphot",   # using git source v2.0.0
    "pyyaml>=6.0.3",
    "scikit-learn>=1.7.2",
    "scipy>=1.14.0",
    "snakemake>=7.32.4",
    "tqdm>=4.67.1",
]

[build-system]
requires = ["setuptools>=60",
            "wheel",
            ]
build-backend = "setuptools.build_meta"

[tool.setuptools]
# By default, include-package-data is true in pyproject.toml, so you do
# NOT have to specify this line.
include-package-data = true

[tool.setuptools.packages.find]
where = ["src"]                       # list of folders that contain the packages (["."] by default)
include = ["dustapprox*"]             # package names should match these glob patterns (["*"] by default)
exclude = ["unittests*", "tests*"]    # exclude packages matching these glob patterns (empty by default)
namespaces = true                     # to disable scanning PEP 420 namespaces (true by default)

[tool.setuptools.package-data]
dustapprox = ['*.ecsv', '*.csv', '*.rst', 'data/**/*']

[project.optional-dependencies]

ci = [
    "ruff",
    "pytest>=7",
    "pytest-doctestplus",
    "codecov",
    "pytest-cov",
    "prek"]

docs = [
  "sphinx>=5.3",
  "sphinx-book-theme>=0.3.3",
  "sphinx-automodapi>=0.14",
  "sphinx_copybutton>=0.5",
  "sphinx-mdinclude>=0.6",
  "sphinxcontrib-htmlhelp>=2.1.0",
  "sphinxcontrib-serializinghtml>=2.0.0",
  "sphinx-tabs>=3.0",
  "myst-nb>=0.16.0",
  "sphinx-design>=0.6",
  "IPython>=8.0",
  "matplotlib",
  "numpydoc",
  "sphinx-datatables>=0.3.1",
]

[tool.ruff]
# Enumerate all fixed violations.
show-fixes = true
# Always generate Python 3.10-compatible code.
target-version = "py310"
# PEP-8 line length
line-length = 79
# Exclude a variety of commonly ignored directories.
exclude = [
    ".direnv",
    ".eggs",
    ".git",
    ".ipynb_checkpoints",
    ".mypy_cache",
    ".nox",
    ".pyenv",
    ".pytest_cache",
    ".ruff_cache",
    ".tox",
    ".venv",
    ".vscode",
    "__pypackages__",
    ".DS_Store",
    "_build",
    "build",
    "dist",
    "site-packages",
    "venv",
    ".pre-commit-config.yaml",
    "src/dustapprox/data/**"
]

[tool.ruff.format]
# Enable reformatting of code snippets in docstrings.
docstring-code-format = true
# use double quotes for strings.
quote-style = "double"

[tool.ruff.lint]
# Allow fix for all enabled rules (when `--fix`) is provided.
fixable = ["ALL"]
unfixable = []


[tool.ruff.lint.pydocstyle]
convention = "numpy"

[tool.pytest.ini_options]
minversion = "7.0"
testpaths = ["tests"]
python_files = ["test_*.py"]
python_classes = ["Test*"]
python_functions = ["test_*"]
addopts = [
    "-v",
    "--strict-markers",
    "--tb=short",
]
markers = [
    "slow: marks tests as slow (deselect with '-m \"not slow\"')",
    "integration: marks tests as integration tests",
    "unit: marks tests as unit tests",
    "requires_network: marks tests that require network access",
    "requires_data: marks tests that require external data files",
]
filterwarnings = [
    "ignore::DeprecationWarning",
    "ignore::PendingDeprecationWarning",
]

[tool.coverage.run]
source = ["src/dustapprox"]
omit = [
    "*/tests/*",
    "*/test_*.py",
    "*/__pycache__/*",
    "*/version.py",
]

[tool.coverage.report]
exclude_lines = [
    "pragma: no cover",
    "def __repr__",
    "raise AssertionError",
    "raise NotImplementedError",
    "if __name__ == .__main__.:",
    "if TYPE_CHECKING:",
    "@abstractmethod",
    "import",
]<|MERGE_RESOLUTION|>--- conflicted
+++ resolved
@@ -15,11 +15,7 @@
     "Programming Language :: Python :: 3.11",
     "Programming Language :: Python :: 3.12",
     "Programming Language :: Python :: 3.13",
-<<<<<<< HEAD
-    "License :: OSI Approved :: BSD 3-Clause License",
-=======
     "License :: OSI Approved :: BSD License",
->>>>>>> bd34a0d7
     "Operating System :: OS Independent"
 ]
 requires-python = ">=3.10"
